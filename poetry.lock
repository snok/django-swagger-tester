--- conflicted
+++ resolved
@@ -450,7 +450,6 @@
 version = "1.5.0"
 description = "Node.js virtual environment builder"
 category = "dev"
-<<<<<<< HEAD
 optional = false
 python-versions = "*"
 
@@ -459,8 +458,6 @@
 version = "0.2.9"
 description = "OpenAPI 2.0 (aka Swagger) and OpenAPI 3.0.0 spec validator"
 category = "main"
-=======
->>>>>>> 5fa4262b
 optional = false
 python-versions = "*"
 
@@ -989,11 +986,7 @@
 [metadata]
 lock-version = "1.1"
 python-versions = "^3.6.1"
-<<<<<<< HEAD
-content-hash = "160343d5ac14ef1881950f0ef3ac6ec4ec561111799b1322708e84dce88969e7"
-=======
-content-hash = "d503d99fd81ba4438735895e2fb1534547ce22d65bfa58956980cdd393bfbc42"
->>>>>>> 5fa4262b
+content-hash = "8c99612961b70f30e52dbe49aaad84b9ec98ef9f06ed85d892fba80cd1abf2b4"
 
 [metadata.files]
 alabaster = [
