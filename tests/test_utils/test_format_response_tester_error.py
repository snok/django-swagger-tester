# flake8: noqa
# fmt: off
from openapi_tester.exceptions import DocumentationError
<<<<<<< HEAD
from openapi_tester.utils import format_response_tester_error
=======
from openapi_tester.utils import format_error
>>>>>>> 5fa4262b

error = DocumentationError(
    message='This is a message',
    response={'thisIsAVeeeeeeeeeeeeeeeeeeeeeeeeeeeeeeeeeeeeeeeeeeeeeeeeeeeeeryLongKey': 'test'},
    schema={
        'title': 'object_type_title',
        'type': 'object',
        'properties': {
            'thisIsAVeeeeeeeeeeeeeeeeeeeeeeeeeeeeeeeeeeeeeeeeeeeeeeeeeeeeeryLongKey': {
                'description': 'This is a string type',
                'type': 'string',
                'example': 'string',
            }
        },
    },
    reference='test',
    response_hint='test',
    request_hint='test',
)


def test_format():
    expected = """Item is misspecified:

Summary
------------------------------------------------------------------------------------

Error:      This is a message

Expected:   {'thisIsAVeeeeeeeeeeeeeeeeeeeeeeeeeeeeeeeeeeeeeeeeeeeeeeeeeeeeeryLongKey': 'string'}
Received:   {'thisIsAVeeeeeeeeeeeeeeeeeeeeeeeeeeeeeeeeeeeeeeeeeeeeeeeeeeeeeryLongKey': 'test'}

Hint:       test
Sequence:   test

------------------------------------------------------------------------------------

* If you need more details: set `verbose=True`"""
    assert format_error(error, 'test') == expected


def test_verbose_format():
    expected = """Item is misspecified:\n\nSummary\n------------------------------------------------------------------------------------\n\nError:      This is a message\n\nExpected:   \n            {\n                "thisIsAVeeeeeeeeeeeeeeeeeeeeeeeeeeeeeeeeeeeeeeeeeeeeeeeeeeeeeryLongKey": "string"\n            }\nReceived:   \n            {\n                "thisIsAVeeeeeeeeeeeeeeeeeeeeeeeeeeeeeeeeeeeeeeeeeeeeeeeeeeeeeryLongKey": "test"\n            }\n\nHint:       test\nSequence:   test\n------------------------------------------------------------------------------------\n\nResponse details\n------------------------------------------------------------------------------------\ndata          {'thisIsAVeeeeeeeeeeeeeeeeeeeeeeeeeeeeeeeeeeeeeeeeeeeeeeeeeeeeeryLongKey': 'test'}\ntype          <class 'dict'>\n------------------------------------------------------------------------------------\n\nSchema\n------------------------------------------------------------------------------------\ntitle         object_type_title\ntype          object\nproperties    {'thisIsAVeeeeeeeeeeeeeeeeeeeeeeeeeeeeeeeeeeeeeeeeeeeeeeeeeeeeeryLongKey': {'description': 'This is a string type', 'type': 'string', 'example': 'string'}}\n------------------------------------------------------------------------------------\n"""
    assert format_error(error, 'test', verbose=True) == expected

# fmt: on<|MERGE_RESOLUTION|>--- conflicted
+++ resolved
@@ -1,11 +1,7 @@
 # flake8: noqa
 # fmt: off
 from openapi_tester.exceptions import DocumentationError
-<<<<<<< HEAD
-from openapi_tester.utils import format_response_tester_error
-=======
 from openapi_tester.utils import format_error
->>>>>>> 5fa4262b
 
 error = DocumentationError(
     message='This is a message',
