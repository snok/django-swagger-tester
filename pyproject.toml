--- conflicted
+++ resolved
@@ -1,5 +1,5 @@
 [tool.poetry]
-name = "django-openapi-response-tester"
+name = "django-openapi-tester"
 version = "2.2.1"  # Remember to also change in the  src/__init__.py
 description = "Django test utility for validating Swagger documentation"
 authors = ["Sondre Lillebø Gundersen <sondrelg@live.no>"]
@@ -54,12 +54,7 @@
 sphinx_rtd_theme = "^0.5.0"
 drf-spectacular = "^0.12.0"
 ipython = "^7.16.1"
-<<<<<<< HEAD
 pre-commit = "^2.9.3"
-=======
-black = "^20.8b1"
-isort = "^5.7.0"
->>>>>>> 5a9752be
 
 [tool.black]
 line-length = 120
