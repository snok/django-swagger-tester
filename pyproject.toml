--- conflicted
+++ resolved
@@ -1,10 +1,6 @@
 [tool.poetry]
 name = "django-swagger-tester"
-<<<<<<< HEAD
 version = "2.0.0"  # Remember to also change in django_swagger_tester/__init__.py version
-=======
-version = "1.0.5"  # Remember to also change in django_swagger_tester/__init__
->>>>>>> cc47231f
 description = "Django test utility for validating Swagger documentation"
 authors = ["Sondre Lillebø Gundersen <sondrelg@live.no>"]
 license = "BSD-4-Clause"
@@ -71,4 +67,4 @@
 
 [build-system]
 requires = ["poetry>=0.12"]
-build-backend = "poetry.masonry.api"
+build-backend = "poetry.masonry.api"